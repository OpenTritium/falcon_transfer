use super::{FileMultiRange, FileRange, FileRangeError};
use bytes::{Bytes, BytesMut};
use futures::future::try_join_all;
<<<<<<< HEAD
use std::collections::{BTreeMap,HashMap};
=======
use std::collections::BTreeMap;
use std::collections::HashMap;
>>>>>>> e011d861
use std::hash::Hasher;
use std::hint::{likely,unlikely};
use tokio::io::Result as IoResult;
use std::io::SeekFrom;
use std::ops::Bound;
use std::path::Path;
use std::sync::atomic::{AtomicUsize, Ordering};
use std::usize;
use thiserror::Error;
use tokio::fs::{File, OpenOptions};
use tokio::io::{AsyncReadExt, AsyncSeekExt, AsyncWriteExt};
use tokio::sync::Mutex;
use xxhash_rust::xxh3::Xxh3;

pub type Offset = usize;

#[derive(Debug, Error)]
pub enum HotFileError {
    #[error(transparent)]
    FileRangeError(#[from] FileRangeError),
    #[error(transparent)]
    IoError(#[from] tokio::io::Error),
    #[error("Reading bytes beyond the file boundary.")]
    OutOfFile,
}

pub struct HotFile {
    disk: Mutex<File>,
    dirty: Mutex<BTreeMap<FileRange, Bytes>>,
    pub sync_len_state: AtomicUsize,
}

impl HotFile {
    pub async fn open_new<P: AsRef<Path>>(path: P) -> IoResult<Self> {
        let file = OpenOptions::new()
            .read(true)
            .write(true)
            .create_new(true)
            .open(path)
            .await?;
        let len = file.metadata().await?.len() as usize;
        Ok(Self {
            disk: Mutex::new(file),
            dirty: Default::default(),
            sync_len_state: AtomicUsize::new(len),
        })
    }

    pub async fn open_existed<P: AsRef<Path>>(path: P) -> IoResult<Self> {
        let file = OpenOptions::new()
            .read(true)
            .write(true)
            .create(true)
            .open(path)
            .await?;
        let len = file.metadata().await?.len() as usize;
        Ok(Self {
            disk: Mutex::new(file),
            dirty: Default::default(),
            sync_len_state: AtomicUsize::new(len),
        })
    }

    pub async fn write(&self, buf: Bytes, offset: Offset) -> Result<(), HotFileError> {
        let buf_len = buf.len();
        let buf_rgn = FileRange::try_new(offset, offset + buf_len)?;
        let left_bnd = Bound::Unbounded;
        let right_bnd = Bound::Included(FileRange::new(buf_rgn.end, usize::MAX));
        let overlapped = self
            .dirty
            .lock()
            .await
            .range((left_bnd, right_bnd))
            .filter_map(|(&rgn, buf)| {
                (buf_rgn.contains(&rgn) || buf_rgn.intersect(&rgn).is_some())
                    .then(|| (rgn, buf.clone()))
            })
            .collect::<Vec<_>>();
        let (merged_start, merged_end) = overlapped.iter().map(|(r, _)| r).fold(
            (buf_rgn.start, buf_rgn.end),
            |(acc_start, acc_end), FileRange { start, end }| {
                (acc_start.min(*start), acc_end.max(*end))
            },
        );
        let merged_rgn = FileRange::new(merged_start, merged_end);
        let mut merged_buf = BytesMut::with_capacity(merged_rgn.interval());
        merged_buf.resize(merged_rgn.interval(), 0u8);
        for (rgn, buf) in &overlapped {
            let merged_start = rgn.start - merged_start;
            let merged_end = merged_start + rgn.interval();
            merged_buf[merged_start..merged_end].copy_from_slice(buf);
        }
        self.sync_len_state
            .fetch_max(merged_rgn.end, Ordering::Relaxed);
        let merged_start = offset - merged_start;
        merged_buf[merged_start..merged_start + buf_len].copy_from_slice(&buf);
        let mut dirty_guard = self.dirty.lock().await;
        for (rgn, _) in overlapped {
            dirty_guard.remove(&rgn);
        }
        dirty_guard.insert(merged_rgn, merged_buf.freeze());
        Ok(())
    }

    pub async fn sync(&self) -> IoResult<()> {
        let dirty_guard = self.dirty.lock().await;
        if unlikely(dirty_guard.is_empty()) {
            return Ok(());
        }
        let target_len = self.sync_len_state.load(Ordering::Relaxed);
        let snapshot = dirty_guard
            .iter()
            .map(|(&rgn, data)| (rgn, data.clone()))
            .collect::<Vec<_>>();
        drop(dirty_guard);
        let mut disk_guard = self.disk.lock().await;
        if likey(disk_guard.metadata().await?.len() < target_len as u64) {
            disk_guard.set_len(target_len as u64).await?;
        }
        for (rgn, buf) in &snapshot {
            disk_guard.seek(SeekFrom::Start(rgn.start as u64)).await?;
            disk_guard.write_all(buf).await?;
        }
        disk_guard.sync_all().await?;
        drop(disk_guard);
        let mut dirty_guard = self.dirty.lock().await;
        for (rgn, _) in snapshot.iter() {
            dirty_guard.remove(rgn);
        }
        Ok(())
    }

    async fn read_disk_by_range(&self, rgn: FileRange) -> Result<Bytes, HotFileError> {
        let logical_len = self.sync_len_state.load(Ordering::Relaxed);
        if unlikely(rgn.end > logical_len) {
            return Err(HotFileError::OutOfFile);
        }
        let mut disk_guard = self.disk.lock().await;
        let disk_len = disk_guard.metadata().await?.len() as usize;
        let read_rgn = FileRange::new(rgn.start, disk_len.min(rgn.end));
        let mut buf = BytesMut::with_capacity(rgn.interval());
        buf.resize(rgn.interval(), 0);
        if likely(read_rgn.interval() > 0) {
            disk_guard
                .seek(SeekFrom::Start(read_rgn.start as u64))
                .await?;
            disk_guard
                .read_exact(&mut buf[0..read_rgn.interval()])
                .await?;
        }
        Ok(buf.freeze())
    }

    pub async fn read(&self, mask: FileMultiRange) -> Result<Vec<Bytes>, HotFileError> {
        let mut rst = Vec::new();
        let dirty_guard = self.dirty.lock().await;
        for sub_rgn in mask.as_ref() {
            let left_bnd = Bound::Unbounded;
            let right_bnd = Bound::Included(FileRange::new(sub_rgn.end, usize::MAX));
            let dirty_segs = dirty_guard
                .range((left_bnd, right_bnd))
                .filter_map(|(drt_rgn, seg)| {
                    sub_rgn
                        .intersect(drt_rgn)
                        .map(|ovlp| (ovlp, seg.slice(ovlp.offset(drt_rgn.start, false).unwrap())))
                })
                .collect::<HashMap<_, _>>();
            let dirty_mask = FileMultiRange::try_from(
                dirty_segs.keys().copied().collect::<Vec<_>>().as_slice(),
            )?;
            let sub_mask: FileMultiRange = (*sub_rgn).into();
            let disk_mask = sub_mask.subtract(&dirty_mask);
            let fut_iter = dirty_segs
                .into_iter()
                .map(|(rgn, data)| (rgn, BufferSource::Dirty(data)))
                .chain(disk_mask.inner.iter().map(|rgn| (*rgn, BufferSource::Disk)))
                .map(|(rgn, src)| async move {
                    match src {
                        BufferSource::Dirty(buf) => Ok((rgn, buf)),
                        BufferSource::Disk => match self.read_disk_by_range(rgn).await {
                            Ok(buf) => Ok((rgn, buf)),
                            Err(e) => Err(e),
                        },
                    }
                });
            let mut chunk = try_join_all(fut_iter)
                .await?
                .into_iter()
                .collect::<Vec<_>>();
            chunk.sort_by_cached_key(|&(k, _)| k);
            rst.append(&mut chunk.into_iter().map(|(_, v)| v).collect::<Vec<_>>());
        }
        Ok(rst)
    }

    async fn hash(&self, buf_chunk: &[impl AsRef<[u8]>]) -> IoResult<u64> {
        let mut hasher = Xxh3::new();
        for buf in buf_chunk {
            hasher.update(buf.as_ref());
        }
        Ok(hasher.finish())
    }
}

/// 数据源标识
enum BufferSource {
    Dirty(Bytes),
    Disk,
}

#[cfg(test)]
mod tests {
    use super::*;
    use bytes::Bytes;
    use tempfile::tempdir;
    use tokio::io::AsyncReadExt;

    #[tokio::test]
    async fn test_create_new_file() {
        let temp_dir = tempdir().unwrap();
        let file_path = temp_dir.path().join("new_file");

        // 成功创建新文件
        let _ = HotFile::open_new(&file_path).await.unwrap();

        // 重复创建应失败
        assert!(HotFile::open_new(&file_path).await.is_err());

        // 用open_existed打开应成功
        let _ = HotFile::open_existed(&file_path).await.unwrap();
    }

    #[tokio::test]
    async fn test_write_merge() {
        let temp_dir = tempdir().unwrap();
        let hot_file = HotFile::open_new(temp_dir.path().join("merge_test"))
            .await
            .unwrap();

        // 写入不重叠区域
        let _ = hot_file.write(Bytes::from("hello"), 0).await; // 0..5
        let _ = hot_file.write(Bytes::from("world"), 10).await; // 10..15
        {
            let dirty = hot_file.dirty.lock().await;
            assert_eq!(dirty.len(), 2);
        }

        // 写入重叠区域
        let _ = hot_file.write(Bytes::from("XXXX"), 8).await; // 8..12
        {
            let dirty = hot_file.dirty.lock().await;
            assert_eq!(dirty.len(), 2);
        }
    }

    #[tokio::test]
    async fn test_sync_to_disk() {
        let temp_dir = tempdir().unwrap();
        let file_path = temp_dir.path().join("sync_test");

        let hot_file = HotFile::open_new(&file_path).await.unwrap();

        // 写入并同步
        let _ = hot_file.write(Bytes::from("test data"), 0).await;
        hot_file.sync().await.unwrap();

        // 验证磁盘内容
        let mut file = File::open(&file_path).await.unwrap();
        let mut contents = Vec::new();
        file.read_to_end(&mut contents).await.unwrap();
        assert_eq!(contents, b"test data");

        // 验证dirty清理
        assert!(hot_file.dirty.lock().await.is_empty());
    }

    #[tokio::test]
    async fn test_read_combination() {
        let temp_dir = tempdir().unwrap();
        let file_path = temp_dir.path().join("read_test");

        // 初始化磁盘数据
        {
            let mut file = File::create(&file_path).await.unwrap();
            file.write_all(b"ABCDEFGHIJKL").await.unwrap();
            // ABCDEFGHIJKL
        }

        let hot_file = HotFile::open_existed(&file_path).await.unwrap();

        // 写入部分缓存
        let _ = hot_file.write(Bytes::from("1234"), 2).await; //2..6
        //AB1234GHIJKL
        let _ = hot_file.write(Bytes::from("zz"), 9).await; //9..11
        //AB1234GHIzzL

        // 构建读取范围: 0-12
        let mask = FileMultiRange::try_from([0..12].as_slice()).unwrap();
        let result = hot_file.read(mask).await.unwrap();
        assert_eq!(result.len(), 5);
        // 拼接结果
        let mut final_data = Vec::new();
        for chunk in result {
            final_data.extend_from_slice(&chunk);
        }

        // 验证数据组合正确
        assert_eq!(
            final_data,
            vec![
                b'A', b'B', // 0-2 (磁盘)
                b'1', b'2', b'3', b'4', // 2-6 (缓存)
                b'G', b'H', b'I', // 6-9 (磁盘)
                b'z', b'z', // 9-11 (缓存)
                b'L'  // 11-12 (磁盘)
            ]
        );
    }

    #[tokio::test]
    async fn test_complex_merge() {
        let temp_dir = tempdir().unwrap();
        let hot_file = HotFile::open_new(temp_dir.path().join("complex_merge"))
            .await
            .unwrap();

        // 初始写入
        let _ = hot_file.write(Bytes::from("hello"), 0).await; // 0..5
        let _ = hot_file.write(Bytes::from("world"), 3).await; // 3..8
        let _ = hot_file.write(Bytes::from("rust"), 7).await; // 7..11

        // 验证合并结果
        {
            let dirty = hot_file.dirty.lock().await;
            assert_eq!(dirty.len(), 1);
            let (range, data) = dirty.iter().next().unwrap();
            assert_eq!(range.start, 0);
            assert_eq!(range.end, 11);
            assert_eq!(data.as_ref(), b"helworlrust");
        }

        // 同步并验证磁盘内容
        hot_file.sync().await.unwrap();
        let mut file = File::open(temp_dir.path().join("complex_merge"))
            .await
            .unwrap();
        let mut contents = Vec::new();
        file.read_to_end(&mut contents).await.unwrap();
        assert_eq!(contents, b"helworlrust");
    }

    #[tokio::test]
    async fn test_write_full_overlap() {
        let temp_dir = tempdir().unwrap();
        let hot_file = HotFile::open_new(temp_dir.path().join("full_overlap"))
            .await
            .unwrap();

        // 初始写入 0..5
        let _ = hot_file.write(Bytes::from("hello"), 0).await;
        // 完全覆盖写入 0..5
        let _ = hot_file.write(Bytes::from("world"), 0).await;

        {
            let dirty = hot_file.dirty.lock().await;
            assert_eq!(dirty.len(), 1);
            let (range, data) = dirty.iter().next().unwrap();
            assert_eq!(range, &FileRange::new(0, 5));
            assert_eq!(data.as_ref(), b"world");
        }
    }

    #[tokio::test]
    async fn test_read_beyond_file_length() {
        let temp_dir = tempdir().unwrap();
        let file_path = temp_dir.path().join("read_beyond");

        // 初始文件内容为5字节 "hello"
        let hot_file = HotFile::open_new(&file_path).await.unwrap();
        let _ = hot_file.write(Bytes::from("hello"), 0).await;
        hot_file.sync().await.unwrap();

        // 尝试读取 0..10 (超过文件长度)
        let mask = FileMultiRange::try_from([0..10].as_slice()).unwrap();
        let result = hot_file.read(mask).await;

        // 根据实现，可能返回错误或截断数据
        // 假设实现中允许读取超出部分，但磁盘读取会失败
        assert!(result.is_err());
    }

    #[tokio::test]
    async fn test_concurrent_write() {
        let temp_dir = tempdir().unwrap();
        let hot_file = std::sync::Arc::new(
            HotFile::open_new(temp_dir.path().join("concurrent_write"))
                .await
                .unwrap(),
        );

        let handles: Vec<_> = (0..10)
            .map(|i| {
                let hot_file = hot_file.clone();
                tokio::spawn(async move {
                    let _ = hot_file
                        .write(Bytes::from(format!("block{}", i)), i * 10)
                        .await;
                })
            })
            .collect();

        futures::future::join_all(handles).await;

        // 验证所有写入都被合并或独立存在
        let dirty = hot_file.dirty.lock().await;
        // 因为每个写入间隔10字节，互不重叠，应有10个独立块
        assert_eq!(dirty.len(), 10);
    }

    #[tokio::test]
    async fn test_hash_calculation() {
        let temp_dir = tempdir().unwrap();
        let hot_file = HotFile::open_new(temp_dir.path().join("hash_test"))
            .await
            .unwrap();

        let data1 = Bytes::from("hello");
        let data2 = Bytes::from("world");
        let hash1 = hot_file.hash(&[&data1]).await.unwrap();
        let hash2 = hot_file.hash(&[&data2]).await.unwrap();
        let hash_combined = hot_file.hash(&[&data1, &data2]).await.unwrap();

        let mut hasher = Xxh3::new();
        hasher.update(b"hello");
        let expected_hash1 = hasher.finish();
        hasher.update(b"world");
        let expected_hash_combined = hasher.finish();

        assert_eq!(hash1, expected_hash1);
        assert_eq!(hash_combined, expected_hash_combined);
        assert_ne!(hash1, hash2);
    }

    #[tokio::test]
    async fn test_multiple_syncs() {
        let temp_dir = tempdir().unwrap();
        let file_path = temp_dir.path().join("multiple_syncs");

        let hot_file = HotFile::open_new(&file_path).await.unwrap();

        // 第一次写入和同步
        let _ = hot_file.write(Bytes::from("test1"), 0).await;
        hot_file.sync().await.unwrap();

        // 验证第一次同步
        let mut file = File::open(&file_path).await.unwrap();
        let mut contents = vec![0u8; 5];
        file.read_exact(&mut contents).await.unwrap();
        assert_eq!(contents, b"test1");

        // 第二次写入和同步
        let _ = hot_file.write(Bytes::from("test2"), 5).await;
        hot_file.sync().await.unwrap();

        // 验证第二次同步
        let mut contents = vec![0u8; 10];
        file.seek(SeekFrom::Start(0)).await.unwrap();
        file.read_exact(&mut contents).await.unwrap();
        assert_eq!(&contents[..5], b"test1");
        assert_eq!(&contents[5..10], b"test2");
    }

    #[tokio::test]
    async fn test_write_zero_length() {
        let temp_dir = tempdir().unwrap();
        let hot_file = HotFile::open_new(temp_dir.path().join("zero_length"))
            .await
            .unwrap();

        // 尝试写入0字节
        let _ = hot_file.write(Bytes::new(), 0).await;

        {
            let dirty = hot_file.dirty.lock().await;
            assert!(dirty.is_empty(), "0长度写入不应产生脏数据");
        }
    }

    #[tokio::test]
    async fn test_read_complex_ranges() {
        let temp_dir = tempdir().unwrap();
        let file_path = temp_dir.path().join("complex_ranges");

        // 初始化文件内容: 0..12 = "ABCDEFGHIJKL"
        let hot_file = HotFile::open_new(&file_path).await.unwrap();
        let _ = hot_file.write(Bytes::from("ABCDEFGHIJKL"), 0).await;
        hot_file.sync().await.unwrap();

        // 写入多个脏数据块
        let _ = hot_file.write(Bytes::from("1234"), 2).await; // 2..6
        let _ = hot_file.write(Bytes::from("zz"), 9).await; // 9..11
        let _ = hot_file.write(Bytes::from("X"), 15).await; // 15..16

        // 构建复杂读取范围：0..3, 5..8, 10..16
        let mask = FileMultiRange::try_from([0..3, 5..8, 10..16].as_slice()).unwrap();
        let result = hot_file.read(mask).await.unwrap();
        // AB CDEF GHI JK L0000
        // 00 1234 000 zz 0000X
        let expected = vec![
            Bytes::from_static(b"AB"),      // 0..2 from DISK
            Bytes::from_static(b"1"),       // 2..3 from DIRTY
            Bytes::from_static(b"4"),       // 5..6 from DIRTY
            Bytes::from_static(b"GH"),      // 6..8 from DISK
            Bytes::from_static(b"z"),       // 10..11 from DISK
            Bytes::from_static(b"L\0\0\0"), // 11..12 from DISK
            Bytes::from_static(b"X"),       // 12..16 from DIRTY
        ];

        assert_eq!(result.len(), expected.len());
        for (actual, expected) in result.iter().zip(expected.iter()) {
            assert_eq!(actual, expected);
        }
    }
}<|MERGE_RESOLUTION|>--- conflicted
+++ resolved
@@ -1,12 +1,7 @@
 use super::{FileMultiRange, FileRange, FileRangeError};
 use bytes::{Bytes, BytesMut};
 use futures::future::try_join_all;
-<<<<<<< HEAD
 use std::collections::{BTreeMap,HashMap};
-=======
-use std::collections::BTreeMap;
-use std::collections::HashMap;
->>>>>>> e011d861
 use std::hash::Hasher;
 use std::hint::{likely,unlikely};
 use tokio::io::Result as IoResult;
@@ -17,6 +12,7 @@
 use std::usize;
 use thiserror::Error;
 use tokio::fs::{File, OpenOptions};
+use tokio::io::{AsyncReadExt, AsyncSeekExt, AsyncWriteExt};
 use tokio::io::{AsyncReadExt, AsyncSeekExt, AsyncWriteExt};
 use tokio::sync::Mutex;
 use xxhash_rust::xxh3::Xxh3;
@@ -84,7 +80,17 @@
                 (buf_rgn.contains(&rgn) || buf_rgn.intersect(&rgn).is_some())
                     .then(|| (rgn, buf.clone()))
             })
+            .filter_map(|(&rgn, buf)| {
+                (buf_rgn.contains(&rgn) || buf_rgn.intersect(&rgn).is_some())
+                    .then(|| (rgn, buf.clone()))
+            })
             .collect::<Vec<_>>();
+        let (merged_start, merged_end) = overlapped.iter().map(|(r, _)| r).fold(
+            (buf_rgn.start, buf_rgn.end),
+            |(acc_start, acc_end), FileRange { start, end }| {
+                (acc_start.min(*start), acc_end.max(*end))
+            },
+        );
         let (merged_start, merged_end) = overlapped.iter().map(|(r, _)| r).fold(
             (buf_rgn.start, buf_rgn.end),
             |(acc_start, acc_end), FileRange { start, end }| {
@@ -142,13 +148,16 @@
     async fn read_disk_by_range(&self, rgn: FileRange) -> Result<Bytes, HotFileError> {
         let logical_len = self.sync_len_state.load(Ordering::Relaxed);
         if unlikely(rgn.end > logical_len) {
+        if unlikely(rgn.end > logical_len) {
             return Err(HotFileError::OutOfFile);
         }
         let mut disk_guard = self.disk.lock().await;
         let disk_len = disk_guard.metadata().await?.len() as usize;
         let read_rgn = FileRange::new(rgn.start, disk_len.min(rgn.end));
+        let read_rgn = FileRange::new(rgn.start, disk_len.min(rgn.end));
         let mut buf = BytesMut::with_capacity(rgn.interval());
         buf.resize(rgn.interval(), 0);
+        if likely(read_rgn.interval() > 0) {
         if likely(read_rgn.interval() > 0) {
             disk_guard
                 .seek(SeekFrom::Start(read_rgn.start as u64))
@@ -163,14 +172,17 @@
     pub async fn read(&self, mask: FileMultiRange) -> Result<Vec<Bytes>, HotFileError> {
         let mut rst = Vec::new();
         let dirty_guard = self.dirty.lock().await;
+        let dirty_guard = self.dirty.lock().await;
         for sub_rgn in mask.as_ref() {
             let left_bnd = Bound::Unbounded;
             let right_bnd = Bound::Included(FileRange::new(sub_rgn.end, usize::MAX));
+            let dirty_segs = dirty_guard
             let dirty_segs = dirty_guard
                 .range((left_bnd, right_bnd))
                 .filter_map(|(drt_rgn, seg)| {
                     sub_rgn
                         .intersect(drt_rgn)
+                        .map(|ovlp| (ovlp, seg.slice(ovlp.offset(drt_rgn.start, false).unwrap())))
                         .map(|ovlp| (ovlp, seg.slice(ovlp.offset(drt_rgn.start, false).unwrap())))
                 })
                 .collect::<HashMap<_, _>>();
@@ -193,8 +205,12 @@
                     }
                 });
             let mut chunk = try_join_all(fut_iter)
+            let mut chunk = try_join_all(fut_iter)
                 .await?
                 .into_iter()
+                .collect::<Vec<_>>();
+            chunk.sort_by_cached_key(|&(k, _)| k);
+            rst.append(&mut chunk.into_iter().map(|(_, v)| v).collect::<Vec<_>>());
                 .collect::<Vec<_>>();
             chunk.sort_by_cached_key(|&(k, _)| k);
             rst.append(&mut chunk.into_iter().map(|(_, v)| v).collect::<Vec<_>>());
@@ -523,6 +539,13 @@
             Bytes::from_static(b"z"),       // 10..11 from DISK
             Bytes::from_static(b"L\0\0\0"), // 11..12 from DISK
             Bytes::from_static(b"X"),       // 12..16 from DIRTY
+            Bytes::from_static(b"AB"),      // 0..2 from DISK
+            Bytes::from_static(b"1"),       // 2..3 from DIRTY
+            Bytes::from_static(b"4"),       // 5..6 from DIRTY
+            Bytes::from_static(b"GH"),      // 6..8 from DISK
+            Bytes::from_static(b"z"),       // 10..11 from DISK
+            Bytes::from_static(b"L\0\0\0"), // 11..12 from DISK
+            Bytes::from_static(b"X"),       // 12..16 from DIRTY
         ];
 
         assert_eq!(result.len(), expected.len());
